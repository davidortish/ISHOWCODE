"""Module that brings together the whole recognition pipeline into a single class so it can be conveniently executed.

This module simultaneously acts as a script to perform a single inference:

.. code-block:: console

    $ python -m chesscog.recognition.recognition --help
    usage: recognition.py [-h] [--white] [--black] file

    Run the chess recognition pipeline on an input image

    positional arguments:
      file        path to the input image

    optional arguments:
      -h, --help  show this help message and exit
      --white     indicate that the image is from the white player's
                  perspective (default)
      --black     indicate that the image is from the black player's
                  perspective
"""

import argparse
import functools
import os
import tempfile
import typing
from pathlib import Path
<<<<<<< HEAD

import chess
import cv2
import numpy as np
import torch
from chess import Status
=======

import chess
import cv2
import numpy as np
import torch
from chess import Status
from PIL import Image
from recap import URI
from recap import CfgNode as CN

>>>>>>> 61dc40ea
from chesscog.core import DEVICE, device
from chesscog.core.dataset import Datasets, build_transforms, name_to_piece
from chesscog.corner_detection import find_corners, resize_image
from chesscog.occupancy_classifier import create_dataset as create_occupancy_dataset
from chesscog.piece_classifier import create_dataset as create_piece_dataset
<<<<<<< HEAD
from PIL import Image
from recap import URI
from recap import CfgNode as CN
=======
>>>>>>> 61dc40ea
from roboflow_detection import detect


class ChessRecognizer:
    """A class implementing the entire chess inference pipeline.

    Once you create an instance of this class, the CNNs are loaded into memory (possibly the GPU if available), so if you want to perform multiple inferences, they should all use one instance of this class for performance purposes.
    """

    _squares = list(chess.SQUARES)

    def __init__(self, classifiers_folder: Path = URI("models://")):
        """Constructor. Only loads corner detection config; skips all classifier loading."""
        self._corner_detection_cfg = CN.load_yaml_with_base(
            "config://corner_detection.yaml"
        )

    @staticmethod
    def order_corners(corners: np.ndarray) -> np.ndarray:
        """
<<<<<<< HEAD
=======
        self._corner_detection_cfg = CN.load_yaml_with_base(
            "config://corner_detection.yaml"
        )

        # Load occupancy classifier (still used)
        self._occupancy_cfg, self._occupancy_model = self._load_classifier(
            classifiers_folder / "occupancy_classifier"
        )
        self._occupancy_transforms = build_transforms(
            self._occupancy_cfg, mode=Datasets.TEST
        )

        # REMOVE PIECE CLASSIFIER: we use Roboflow instead
        # self._pieces_cfg, self._pieces_model = self._load_classifier(
        #     classifiers_folder / "piece_classifier")
        # self._pieces_transforms = build_transforms(
        #     self._pieces_cfg, mode=Datasets.TEST)
        # self._piece_classes = np.array(list(map(name_to_piece,
        #                                         self._pieces_cfg.DATASET.CLASSES)))

    @staticmethod
    def order_corners(corners: np.ndarray) -> np.ndarray:
        """
>>>>>>> 61dc40ea
        Orders 4 corner points as: top-left, top-right, bottom-right, bottom-left.
        This is necessary for perspective warping to behave correctly.
        """
        corners = corners.reshape(4, 2)
        s = corners.sum(axis=1)
        diff = np.diff(corners, axis=1)

        top_left = corners[np.argmin(s)]
        bottom_right = corners[np.argmax(s)]
        top_right = corners[np.argmin(diff)]
        bottom_left = corners[np.argmax(diff)]

        return np.array(
            [top_left, top_right, bottom_right, bottom_left], dtype="float32"
        )

    @classmethod
    def _load_classifier(cls, path: Path):
        pt_files = list(path.glob("*.pt"))
        yaml_files = list(path.glob("*.yaml"))
        if not pt_files:
            raise FileNotFoundError(
                f"No .pt model file found in {path}. Please ensure the required model file is present."
            )
        if not yaml_files:
            raise FileNotFoundError(
                f"No .yaml config file found in {path}. Please ensure the required config file is present."
            )
        model_file = pt_files[0]
        yaml_file = yaml_files[0]
        cfg = CN.load_yaml_with_base(yaml_file)
        model = torch.load(model_file, map_location=DEVICE, weights_only=False)
        model = device(model)
        model.eval()
        return cfg, model

    def _zoom_center(self, image: np.ndarray, zoom_factor: float = 2.0) -> np.ndarray:
        """
        Zoom into the center of the image by the given zoom factor.

        Args:
            image: RGB image as a NumPy array.
            zoom_factor: Factor to zoom (e.g., 2.0 zooms into the center 1/2 region).

        Returns:
            Zoomed-in image with same dimensions.
        """
        h, w = image.shape[:2]
        new_h = int(h / zoom_factor)
        new_w = int(w / zoom_factor)
<<<<<<< HEAD

        top = (h - new_h) // 2
        left = (w - new_w) // 2

        cropped = image[top : top + new_h, left : left + new_w]
        zoomed = cv2.resize(cropped, (w, h), interpolation=cv2.INTER_NEAREST)
        return zoomed

    def _zoom_in_on_center(self, img: np.ndarray, size: int = 600):
        h, w, _ = img.shape
        cx, cy = w // 2, h // 2
        half = size // 2

        # Crop image
        cropped = img[cy - half : cy + half, cx - half : cx + half]

        # The original warped board corners are at (0,0), (w,0), (w,h), (0,h)
        # After cropping, the new corners shift by (cx - half, cy - half)
        new_corners = np.array(
            [[0, 0], [size, 0], [size, size], [0, size]], dtype="float32"
        )

        return cropped, new_corners

    # _classify_occupancy removed: not needed with Roboflow-only pipeline

    def _build_board_from_roboflow(
        self, image_path: str, corners: np.ndarray, turn: chess.Color
    ) -> chess.Board:
        """
        Build a chess.Board from Roboflow detection results using piece locations and types.
=======

        top = (h - new_h) // 2
        left = (w - new_w) // 2

        cropped = image[top : top + new_h, left : left + new_w]
        zoomed = cv2.resize(cropped, (w, h), interpolation=cv2.INTER_NEAREST)
        return zoomed

    def _zoom_in_on_center(self, img: np.ndarray, size: int = 600):
        h, w, _ = img.shape
        cx, cy = w // 2, h // 2
        half = size // 2

        # Crop image
        cropped = img[cy - half : cy + half, cx - half : cx + half]

        # The original warped board corners are at (0,0), (w,0), (w,h), (0,h)
        # After cropping, the new corners shift by (cx - half, cy - half)
        new_corners = np.array(
            [[0, 0], [size, 0], [size, size], [0, size]], dtype="float32"
        )

        return cropped, new_corners

    def _classify_occupancy(
        self, img: np.ndarray, turn: chess.Color, corners: np.ndarray
    ) -> np.ndarray:
        warped = create_occupancy_dataset.warp_chessboard_image(img, corners)
        square_imgs = map(
            functools.partial(create_occupancy_dataset.crop_square, warped, turn=turn),
            self._squares,
        )
        square_imgs = map(Image.fromarray, square_imgs)
        square_imgs = map(self._occupancy_transforms, square_imgs)
        square_imgs = list(square_imgs)
        square_imgs = torch.stack(square_imgs)
        square_imgs = device(square_imgs)
        occupancy = self._occupancy_model(square_imgs)
        occupancy = occupancy.argmax(
            axis=-1
        ) == self._occupancy_cfg.DATASET.CLASSES.index("occupied")
        occupancy = occupancy.cpu().numpy()
        return occupancy

    def _build_board_from_roboflow(
        self, image_path: str, corners: np.ndarray, turn: chess.Color
    ) -> chess.Board:
        """
        Build a chess.Board from Roboflow detection results using piece locations and types.

        Args:
            image_path (str): Path to the input image.
            corners (np.ndarray): 4 corner points of the board.
            turn (chess.Color): Current player's turn.

        Returns:
            chess.Board: A board populated with the detected pieces.
        """
        result = detect.get_chess_pieces(image_path, show=False)
        board = chess.Board()
        board.clear()
        board.turn = turn

        label_to_piece = {
            "white-pawn": chess.Piece(chess.PAWN, chess.WHITE),
            "white-rook": chess.Piece(chess.ROOK, chess.WHITE),
            "white-knight": chess.Piece(chess.KNIGHT, chess.WHITE),
            "white-bishop": chess.Piece(chess.BISHOP, chess.WHITE),
            "white-queen": chess.Piece(chess.QUEEN, chess.WHITE),
            "white-king": chess.Piece(chess.KING, chess.WHITE),
            "black-pawn": chess.Piece(chess.PAWN, chess.BLACK),
            "black-rook": chess.Piece(chess.ROOK, chess.BLACK),
            "black-knight": chess.Piece(chess.KNIGHT, chess.BLACK),
            "black-bishop": chess.Piece(chess.BISHOP, chess.BLACK),
            "black-queen": chess.Piece(chess.QUEEN, chess.BLACK),
            "black-king": chess.Piece(chess.KING, chess.BLACK),
        }

        for det in result["predictions"]:
            class_name = det["class"]
            x_center = det["x"]
            y_center = det["y"]

            square = self._map_coords_to_square_index(x_center, y_center, corners, turn)
            if square == -1:
                continue  # skip invalid locations

            piece = label_to_piece.get(class_name)
            if piece:
                board.set_piece_at(square, piece)

        return board

    def _map_coords_to_square_index(
        self, x: float, y: float, corners: np.ndarray, camera_is_white_side: bool
    ) -> int:
        # Define the standard 800x800 board layout for warping
        board_pts = np.array([[0, 0], [800, 0], [800, 800], [0, 800]], dtype="float32")

        # Compute perspective transform from image corners to board coordinates
        matrix = cv2.getPerspectiveTransform(corners.astype("float32"), board_pts)

        # Apply the perspective transform to the point
        warped_point = cv2.perspectiveTransform(
            np.array([[[x, y]]], dtype="float32"), matrix
        )[0][0]

        # Determine which square the point maps to
        square_size = 100  # since 800 / 8 = 100
        col = int(warped_point[0] // square_size)
        row = int(warped_point[1] // square_size)

        if not (0 <= row < 8 and 0 <= col < 8):
            return -1  # point lies outside the board

        # Convert to square index (0–63) based on camera's perspective
        if camera_is_white_side:
            square_index = row * 8 + col
        else:
            square_index = (7 - row) * 8 + (7 - col)

        return square_index

    def _flip_board_horizontally(self, board: chess.Board) -> chess.Board:
        flipped_board = chess.Board.empty()
        flipped_board.turn = board.turn
        flipped_board.clear_board()

        for square in chess.SQUARES:
            piece = board.piece_at(square)
            if piece:
                file = chess.square_file(square)
                rank = chess.square_rank(square)
                # flip horizontally: file -> 7 - file, same rank
                flipped_square = chess.square(7 - file, rank)
                flipped_board.set_piece_at(flipped_square, piece)
        return flipped_board

    def _classify_pieces(
        self,
        img: np.ndarray,
        turn: chess.Color,
        corners: np.ndarray,
        occupancy: np.ndarray,
        camera_is_white_side: bool,
    ) -> np.ndarray:
        # Warp the original image to get top-down board view
        warped = create_piece_dataset.warp_chessboard_image(img, corners)

        # Zoom in on the center of the warped image (adjust size as needed)
        zoomed, zoomed_corners = self._zoom_in_on_center(warped, size=400)

        with tempfile.TemporaryDirectory() as tmpdirname:
            temp_path = os.path.join(tmpdirname, "zoomed_warped.png")
            cv2.imwrite(temp_path, cv2.cvtColor(zoomed, cv2.COLOR_RGB2BGR))
            try:
                detections = detect.get_chess_pieces(temp_path, show=False)
            except Exception as e:
                print(f"Roboflow detection failed: {e}")
                return np.full(len(self._squares), None, dtype=object)

        if detections is None or "predictions" not in detections:
            print("No predictions found in detection result.")
            return np.full(len(self._squares), None, dtype=object)

        all_pieces = np.full(len(self._squares), None, dtype=object)

        # Visualization image in RGB for drawing
        vis_image = zoomed.copy()

        for det in detections["predictions"]:
            x_center = det["x"]
            y_center = det["y"]
            height = det["height"]
            width = det.get("width", height)  # fallback width if not given

            # Adjust y coordinate to 0.8 of height from top (same as before)
            adjusted_y = y_center + 0.3 * height

            # Map using perspective parameter with zoomed corners now
            square_index = self._map_coords_to_square_index(
                x_center, adjusted_y, zoomed_corners, camera_is_white_side
            )

            print(
                f"Detected {det['class']} at ({x_center:.2f}, {adjusted_y:.2f}) mapped to square index {square_index}"
            )
            if 0 <= square_index < 64:
                piece = name_to_piece(det["class"])
                all_pieces[square_index] = piece

            # Draw bbox and adjusted point for debugging
            x1 = int(x_center - width / 2)
            y1 = int(y_center - height / 2)
            x2 = int(x_center + width / 2)
            y2 = int(y_center + height / 2)

            cv2.rectangle(vis_image, (x1, y1), (x2, y2), (0, 255, 0), 2)
            cv2.circle(vis_image, (int(x_center), int(adjusted_y)), 5, (0, 0, 255), -1)

        # Draw 8x8 grid and square labels on the zoomed image
        square_size = zoomed.shape[0] // 8  # should be 50 if size=400

        for row in range(8):
            for col in range(8):
                x1 = col * square_size
                y1 = row * square_size
                x2 = x1 + square_size
                y2 = y1 + square_size
                cv2.rectangle(vis_image, (x1, y1), (x2, y2), (200, 200, 200), 1)

                # Compute square index considering camera perspective
                square_idx = row * 8 + col
                if not camera_is_white_side:
                    square_idx = (7 - row) * 8 + (7 - col)
                square_name = chess.square_name(square_idx)
                cv2.putText(
                    vis_image,
                    square_name,
                    (x1 + 5, y1 + 20),
                    cv2.FONT_HERSHEY_SIMPLEX,
                    0.5,
                    (255, 255, 255),
                    1,
                    cv2.LINE_AA,
                )

        return all_pieces

    def predict(
        self,
        img: np.ndarray,
        turn: chess.Color = chess.WHITE,
        camera_is_white_side: bool = True,
    ) -> typing.Tuple[chess.Board, np.ndarray]:
        """Perform an inference.
>>>>>>> 61dc40ea

        Args:
            image_path (str): Path to the input image.
            corners (np.ndarray): 4 corner points of the board.
            turn (chess.Color): Current player's turn.

        Returns:
            chess.Board: A board populated with the detected pieces.
        """
        result = detect.get_chess_pieces(image_path, show=False)
        board = chess.Board()
        board.clear()
        board.turn = turn

        label_to_piece = {
            "white-pawn": chess.Piece(chess.PAWN, chess.WHITE),
            "white-rook": chess.Piece(chess.ROOK, chess.WHITE),
            "white-knight": chess.Piece(chess.KNIGHT, chess.WHITE),
            "white-bishop": chess.Piece(chess.BISHOP, chess.WHITE),
            "white-queen": chess.Piece(chess.QUEEN, chess.WHITE),
            "white-king": chess.Piece(chess.KING, chess.WHITE),
            "black-pawn": chess.Piece(chess.PAWN, chess.BLACK),
            "black-rook": chess.Piece(chess.ROOK, chess.BLACK),
            "black-knight": chess.Piece(chess.KNIGHT, chess.BLACK),
            "black-bishop": chess.Piece(chess.BISHOP, chess.BLACK),
            "black-queen": chess.Piece(chess.QUEEN, chess.BLACK),
            "black-king": chess.Piece(chess.KING, chess.BLACK),
        }

        for det in result["predictions"]:
            class_name = det["class"]
            x_center = det["x"]
            y_center = det["y"]

            square = self._map_coords_to_square_index(x_center, y_center, corners, turn)
            if square == -1:
                continue  # skip invalid locations

            piece = label_to_piece.get(class_name)
            if piece:
                board.set_piece_at(square, piece)

        return board

    def _map_coords_to_square_index(
        self, x: float, y: float, corners: np.ndarray, camera_is_white_side: bool
    ) -> int:
        # Define the standard 800x800 board layout for warping
        board_pts = np.array([[0, 0], [800, 0], [800, 800], [0, 800]], dtype="float32")

        # Compute perspective transform from image corners to board coordinates
        matrix = cv2.getPerspectiveTransform(corners.astype("float32"), board_pts)

        # Apply the perspective transform to the point
        warped_point = cv2.perspectiveTransform(
            np.array([[[x, y]]], dtype="float32"), matrix
        )[0][0]

        # Determine which square the point maps to
        square_size = 100  # since 800 / 8 = 100
        col = int(warped_point[0] // square_size)
        row = int(warped_point[1] // square_size)

        if not (0 <= row < 8 and 0 <= col < 8):
            return -1  # point lies outside the board

        # Convert to square index (0–63) based on camera's perspective
        if camera_is_white_side:
            square_index = row * 8 + col
        else:
            square_index = (7 - row) * 8 + (7 - col)

        return square_index

    def _flip_board_horizontally(self, board: chess.Board) -> chess.Board:
        flipped_board = chess.Board.empty()
        flipped_board.turn = board.turn
        flipped_board.clear_board()

        for square in chess.SQUARES:
            piece = board.piece_at(square)
            if piece:
                file = chess.square_file(square)
                rank = chess.square_rank(square)
                # flip horizontally: file -> 7 - file, same rank
                flipped_square = chess.square(7 - file, rank)
                flipped_board.set_piece_at(flipped_square, piece)
        return flipped_board

    def _classify_pieces(
        self,
        img: np.ndarray,
        turn: chess.Color,
        corners: np.ndarray,
        camera_is_white_side: bool,
        visualise: bool = False,
    ) -> np.ndarray:
        # homography, from 3d image get a 2d warped image
        dst = np.array([[0, 0], [400, 0], [400, 400], [0, 400]], dtype=np.float32)

        M = cv2.getPerspectiveTransform(corners.astype(np.float32), dst)

        with tempfile.TemporaryDirectory() as tmpdirname:
            temp_path = os.path.join(tmpdirname, "raw_input.png")
            cv2.imwrite(temp_path, cv2.cvtColor(img, cv2.COLOR_RGB2BGR))
            try:
                detections = detect.get_chess_pieces(temp_path, show=False)
            except Exception as e:
                print(f"Roboflow detection failed: {e}")
                return np.full(len(self._squares), None, dtype=object)

        if detections is None or "predictions" not in detections:
            print("No predictions found in detection result.")
            return np.full(len(self._squares), None, dtype=object)

        # Warp image and zoom in
        warped = create_piece_dataset.warp_chessboard_image(img, corners)
        zoomed, zoomed_corners = self._zoom_in_on_center(warped, size=400)

        all_pieces = np.full(len(self._squares), None, dtype=object)
        vis_image = zoomed.copy()

        for det in detections["predictions"]:
            x_center = det["x"]
            y_center = det["y"]
            height = det["height"]
            width = det.get("width", height)

            adjusted_y = y_center + 0.3 * height
            original_point = np.array([[[x_center, adjusted_y]]], dtype=np.float32)
            warped_point = cv2.perspectiveTransform(original_point, M)[0][0]
            warped_x, warped_y = warped_point

            square_index = self._map_coords_to_square_index(
                warped_x, warped_y, zoomed_corners, camera_is_white_side
            )

            if 0 <= square_index < 64:
                piece = name_to_piece(det["class"])
                all_pieces[square_index] = piece

            # Draw bbox and point on zoomed image
            x1 = int(warped_x - width / 2)
            y1 = int(warped_y - height / 2)
            x2 = int(warped_x + width / 2)
            y2 = int(warped_y + height / 2)

            cv2.rectangle(vis_image, (x1, y1), (x2, y2), (0, 255, 0), 2)
            cv2.circle(vis_image, (int(warped_x), int(warped_y)), 5, (0, 0, 255), -1)

        # Draw 8x8 grid and square labels
        square_size = zoomed.shape[0] // 8

        for row in range(8):
            for col in range(8):
                x1 = col * square_size
                y1 = row * square_size
                x2 = x1 + square_size
                y2 = y1 + square_size
                cv2.rectangle(vis_image, (x1, y1), (x2, y2), (200, 200, 200), 1)

                square_idx = row * 8 + col
                if not camera_is_white_side:
                    square_idx = (7 - row) * 8 + (7 - col)
                square_name = chess.square_name(square_idx)
                cv2.putText(
                    vis_image,
                    square_name,
                    (x1 + 5, y1 + 20),
                    cv2.FONT_HERSHEY_SIMPLEX,
                    0.5,
                    (255, 255, 255),
                    1,
                    cv2.LINE_AA,
                )

        if visualise:
            # Show the raw input image before warping (for comparison)
            cv2.imshow("Raw Image Before Warp", cv2.cvtColor(img, cv2.COLOR_RGB2BGR))
            cv2.waitKey(1)

            # Show final detections on zoomed warped board
            cv2.imshow(
                "Detections on Zoomed Board", cv2.cvtColor(vis_image, cv2.COLOR_RGB2BGR)
            )
            cv2.waitKey(0)
            cv2.destroyAllWindows()

        return all_pieces

    def predict(
        self,
        img: np.ndarray,
        turn: chess.Color = chess.WHITE,
        camera_is_white_side: bool = True,
        visualise: bool = False,
    ) -> typing.Tuple[chess.Board, np.ndarray]:
        """Perform an inference using only Roboflow for piece detection."""
        with torch.no_grad():
            img, img_scale = resize_image(self._corner_detection_cfg, img)
<<<<<<< HEAD

            # Find and order the board corners
            raw_corners = find_corners(self._corner_detection_cfg, img)
            corners = self.order_corners(raw_corners)

            # Classify pieces using Roboflow (no occupancy classifier)
            pieces = self._classify_pieces(
                img, turn, corners, camera_is_white_side, visualise
=======

            # Find and order the board corners
            raw_corners = find_corners(self._corner_detection_cfg, img)
            corners = self.order_corners(raw_corners)

            # Detect which squares are occupied
            occupancy = self._classify_occupancy(img, turn, corners)

            # Classify pieces using Roboflow
            pieces = self._classify_pieces(
                img, turn, corners, occupancy, camera_is_white_side
>>>>>>> 61dc40ea
            )

            # Build the board
            board = chess.Board()
            board.clear_board()
            for square_index, piece in enumerate(pieces):
                if piece:
                    board.set_piece_at(square_index, piece)

            # Return scaled-back corners
            corners = corners / img_scale
            return board, corners


class TimedChessRecognizer(ChessRecognizer):
    """A subclass of :class:`ChessRecognizer` that additionally records the time taken for each step of the pipeline during inference."""

    def predict(
        self,
        img: np.ndarray,
        turn: chess.Color = chess.WHITE,
        camera_is_white_side: bool = True,
    ) -> typing.Tuple[chess.Board, np.ndarray, dict]:
        from timeit import default_timer as timer

        with torch.no_grad():
            t1 = timer()
            img, img_scale = resize_image(self._corner_detection_cfg, img)
            corners = find_corners(self._corner_detection_cfg, img)
            t2 = timer()
            occupancy = self._classify_occupancy(img, turn, corners)
            t3 = timer()
            pieces = self._classify_pieces(
                img, turn, corners, occupancy, camera_is_white_side
            )
            t4 = timer()

            board = chess.Board()
            board.clear()
            board.turn = turn
            for square, piece in zip(self._squares, pieces):
                if piece:
                    board.set_piece_at(square, piece)
            corners = corners / img_scale
            t5 = timer()

            times = {
                "corner_detection": t2 - t1,
                "occupancy_classification": t3 - t2,
                "piece_classification": t4 - t3,
                "prepare_results": t5 - t4,
            }

            return board, corners, times


def main(classifiers_folder: Path = URI("models://"), setup: callable = lambda: None):
    # === Manually set your input values here ===
<<<<<<< HEAD
    image_path = (
        r"chess_positions\chesscog\chesscog\recognition\0382.png"  # <<-- CHANGE THIS
    )
=======
    image_path = r"C:\chessPositions\0254.png"  # <<-- CHANGE THIS
>>>>>>> 61dc40ea
    camera_white = False  # Set to False if image is from black's perspective
    turn_white = False  # Set to False if it's black's turn

    setup()

    img = cv2.imread(str(URI(image_path)))
    img = cv2.cvtColor(img, cv2.COLOR_BGR2RGB)

    recognizer = ChessRecognizer(classifiers_folder)
    board, *_ = recognizer.predict(
        img,
        chess.WHITE if turn_white else chess.BLACK,
        camera_is_white_side=camera_white,
    )

    flipped_board = recognizer._flip_board_horizontally(board)
    print(flipped_board)
    print()
    print(
        f"You can view this position at https://lichess.org/editor/{flipped_board.board_fen()}"
    )


if __name__ == "__main__":
    from chesscog.occupancy_classifier.download_model import (
        ensure_model as ensure_occupancy_classifier,
    )
    from chesscog.piece_classifier.download_model import (
        ensure_model as ensure_piece_classifier,
    )

    main(
        setup=lambda: [
            ensure_model(show_size=True)
            for ensure_model in (ensure_occupancy_classifier, ensure_piece_classifier)
        ]
    )<|MERGE_RESOLUTION|>--- conflicted
+++ resolved
@@ -26,37 +26,24 @@
 import tempfile
 import typing
 from pathlib import Path
-<<<<<<< HEAD
 
 import chess
 import cv2
 import numpy as np
 import torch
 from chess import Status
-=======
-
-import chess
-import cv2
-import numpy as np
-import torch
-from chess import Status
-from PIL import Image
-from recap import URI
-from recap import CfgNode as CN
-
->>>>>>> 61dc40ea
 from chesscog.core import DEVICE, device
 from chesscog.core.dataset import Datasets, build_transforms, name_to_piece
 from chesscog.corner_detection import find_corners, resize_image
 from chesscog.occupancy_classifier import create_dataset as create_occupancy_dataset
 from chesscog.piece_classifier import create_dataset as create_piece_dataset
-<<<<<<< HEAD
 from PIL import Image
 from recap import URI
 from recap import CfgNode as CN
-=======
->>>>>>> 61dc40ea
 from roboflow_detection import detect
+
+image_path = r"C:\chessPositions\chessBoard.png"
+detect.get_chess_pieces(image_path)
 
 
 class ChessRecognizer:
@@ -73,49 +60,18 @@
             "config://corner_detection.yaml"
         )
 
-    @staticmethod
-    def order_corners(corners: np.ndarray) -> np.ndarray:
-        """
-<<<<<<< HEAD
-=======
-        self._corner_detection_cfg = CN.load_yaml_with_base(
-            "config://corner_detection.yaml"
-        )
-
-        # Load occupancy classifier (still used)
         self._occupancy_cfg, self._occupancy_model = self._load_classifier(
             classifiers_folder / "occupancy_classifier"
         )
         self._occupancy_transforms = build_transforms(
             self._occupancy_cfg, mode=Datasets.TEST
         )
-
-        # REMOVE PIECE CLASSIFIER: we use Roboflow instead
-        # self._pieces_cfg, self._pieces_model = self._load_classifier(
-        #     classifiers_folder / "piece_classifier")
-        # self._pieces_transforms = build_transforms(
-        #     self._pieces_cfg, mode=Datasets.TEST)
-        # self._piece_classes = np.array(list(map(name_to_piece,
-        #                                         self._pieces_cfg.DATASET.CLASSES)))
-
-    @staticmethod
-    def order_corners(corners: np.ndarray) -> np.ndarray:
-        """
->>>>>>> 61dc40ea
-        Orders 4 corner points as: top-left, top-right, bottom-right, bottom-left.
-        This is necessary for perspective warping to behave correctly.
-        """
-        corners = corners.reshape(4, 2)
-        s = corners.sum(axis=1)
-        diff = np.diff(corners, axis=1)
-
-        top_left = corners[np.argmin(s)]
-        bottom_right = corners[np.argmax(s)]
-        top_right = corners[np.argmin(diff)]
-        bottom_left = corners[np.argmax(diff)]
-
-        return np.array(
-            [top_left, top_right, bottom_right, bottom_left], dtype="float32"
+        self._pieces_cfg, self._pieces_model = self._load_classifier(
+            classifiers_folder / "piece_classifier"
+        )
+        self._pieces_transforms = build_transforms(self._pieces_cfg, mode=Datasets.TEST)
+        self._piece_classes = np.array(
+            list(map(name_to_piece, self._pieces_cfg.DATASET.CLASSES))
         )
 
     @classmethod
@@ -138,77 +94,6 @@
         model.eval()
         return cfg, model
 
-    def _zoom_center(self, image: np.ndarray, zoom_factor: float = 2.0) -> np.ndarray:
-        """
-        Zoom into the center of the image by the given zoom factor.
-
-        Args:
-            image: RGB image as a NumPy array.
-            zoom_factor: Factor to zoom (e.g., 2.0 zooms into the center 1/2 region).
-
-        Returns:
-            Zoomed-in image with same dimensions.
-        """
-        h, w = image.shape[:2]
-        new_h = int(h / zoom_factor)
-        new_w = int(w / zoom_factor)
-<<<<<<< HEAD
-
-        top = (h - new_h) // 2
-        left = (w - new_w) // 2
-
-        cropped = image[top : top + new_h, left : left + new_w]
-        zoomed = cv2.resize(cropped, (w, h), interpolation=cv2.INTER_NEAREST)
-        return zoomed
-
-    def _zoom_in_on_center(self, img: np.ndarray, size: int = 600):
-        h, w, _ = img.shape
-        cx, cy = w // 2, h // 2
-        half = size // 2
-
-        # Crop image
-        cropped = img[cy - half : cy + half, cx - half : cx + half]
-
-        # The original warped board corners are at (0,0), (w,0), (w,h), (0,h)
-        # After cropping, the new corners shift by (cx - half, cy - half)
-        new_corners = np.array(
-            [[0, 0], [size, 0], [size, size], [0, size]], dtype="float32"
-        )
-
-        return cropped, new_corners
-
-    # _classify_occupancy removed: not needed with Roboflow-only pipeline
-
-    def _build_board_from_roboflow(
-        self, image_path: str, corners: np.ndarray, turn: chess.Color
-    ) -> chess.Board:
-        """
-        Build a chess.Board from Roboflow detection results using piece locations and types.
-=======
-
-        top = (h - new_h) // 2
-        left = (w - new_w) // 2
-
-        cropped = image[top : top + new_h, left : left + new_w]
-        zoomed = cv2.resize(cropped, (w, h), interpolation=cv2.INTER_NEAREST)
-        return zoomed
-
-    def _zoom_in_on_center(self, img: np.ndarray, size: int = 600):
-        h, w, _ = img.shape
-        cx, cy = w // 2, h // 2
-        half = size // 2
-
-        # Crop image
-        cropped = img[cy - half : cy + half, cx - half : cx + half]
-
-        # The original warped board corners are at (0,0), (w,0), (w,h), (0,h)
-        # After cropping, the new corners shift by (cx - half, cy - half)
-        new_corners = np.array(
-            [[0, 0], [size, 0], [size, size], [0, size]], dtype="float32"
-        )
-
-        return cropped, new_corners
-
     def _classify_occupancy(
         self, img: np.ndarray, turn: chess.Color, corners: np.ndarray
     ) -> np.ndarray:
@@ -229,11 +114,35 @@
         occupancy = occupancy.cpu().numpy()
         return occupancy
 
-    def _build_board_from_roboflow(
-        self, image_path: str, corners: np.ndarray, turn: chess.Color
-    ) -> chess.Board:
-        """
-        Build a chess.Board from Roboflow detection results using piece locations and types.
+    def _classify_pieces(
+        self,
+        img: np.ndarray,
+        turn: chess.Color,
+        corners: np.ndarray,
+        occupancy: np.ndarray,
+    ) -> np.ndarray:
+        occupied_squares = np.array(self._squares)[occupancy]
+        warped = create_piece_dataset.warp_chessboard_image(img, corners)
+        piece_imgs = map(
+            functools.partial(create_piece_dataset.crop_square, warped, turn=turn),
+            occupied_squares,
+        )
+        piece_imgs = map(Image.fromarray, piece_imgs)
+        piece_imgs = map(self._pieces_transforms, piece_imgs)
+        piece_imgs = list(piece_imgs)
+        piece_imgs = torch.stack(piece_imgs)
+        piece_imgs = device(piece_imgs)
+        pieces = self._pieces_model(piece_imgs)
+        pieces = pieces.argmax(axis=-1).cpu().numpy()
+        pieces = self._piece_classes[pieces]
+        all_pieces = np.full(len(self._squares), None, dtype=object)
+        all_pieces[occupancy] = pieces
+        return all_pieces
+
+    def predict(
+        self, img: np.ndarray, turn: chess.Color = chess.WHITE
+    ) -> typing.Tuple[chess.Board, np.ndarray]:
+        """Perform an inference.
 
         Args:
             image_path (str): Path to the input image.
@@ -247,6 +156,12 @@
         board = chess.Board()
         board.clear()
         board.turn = turn
+
+        # Obtain corners using the corner detection pipeline
+        img = cv2.imread(str(image_path))
+        img = cv2.cvtColor(img, cv2.COLOR_BGR2RGB)
+        img, img_scale = resize_image(self._corner_detection_cfg, img)
+        corners = find_corners(self._corner_detection_cfg, img)
 
         label_to_piece = {
             "white-pawn": chess.Piece(chess.PAWN, chess.WHITE),
@@ -328,18 +243,17 @@
         img: np.ndarray,
         turn: chess.Color,
         corners: np.ndarray,
-        occupancy: np.ndarray,
         camera_is_white_side: bool,
+        visualise: bool = False,
     ) -> np.ndarray:
-        # Warp the original image to get top-down board view
-        warped = create_piece_dataset.warp_chessboard_image(img, corners)
-
-        # Zoom in on the center of the warped image (adjust size as needed)
-        zoomed, zoomed_corners = self._zoom_in_on_center(warped, size=400)
+        # homography, from 3d image get a 2d warped image
+        dst = np.array([[0, 0], [400, 0], [400, 400], [0, 400]], dtype=np.float32)
+
+        M = cv2.getPerspectiveTransform(corners.astype(np.float32), dst)
 
         with tempfile.TemporaryDirectory() as tmpdirname:
-            temp_path = os.path.join(tmpdirname, "zoomed_warped.png")
-            cv2.imwrite(temp_path, cv2.cvtColor(zoomed, cv2.COLOR_RGB2BGR))
+            temp_path = os.path.join(tmpdirname, "raw_input.png")
+            cv2.imwrite(temp_path, cv2.cvtColor(img, cv2.COLOR_RGB2BGR))
             try:
                 detections = detect.get_chess_pieces(temp_path, show=False)
             except Exception as e:
@@ -350,43 +264,43 @@
             print("No predictions found in detection result.")
             return np.full(len(self._squares), None, dtype=object)
 
+        # Warp image and zoom in
+        warped = create_piece_dataset.warp_chessboard_image(img, corners)
+        zoomed, zoomed_corners = self._zoom_in_on_center(warped, size=400)
+
         all_pieces = np.full(len(self._squares), None, dtype=object)
-
-        # Visualization image in RGB for drawing
         vis_image = zoomed.copy()
 
         for det in detections["predictions"]:
             x_center = det["x"]
             y_center = det["y"]
             height = det["height"]
-            width = det.get("width", height)  # fallback width if not given
-
-            # Adjust y coordinate to 0.8 of height from top (same as before)
+            width = det.get("width", height)
+
             adjusted_y = y_center + 0.3 * height
-
-            # Map using perspective parameter with zoomed corners now
+            original_point = np.array([[[x_center, adjusted_y]]], dtype=np.float32)
+            warped_point = cv2.perspectiveTransform(original_point, M)[0][0]
+            warped_x, warped_y = warped_point
+
             square_index = self._map_coords_to_square_index(
-                x_center, adjusted_y, zoomed_corners, camera_is_white_side
+                warped_x, warped_y, zoomed_corners, camera_is_white_side
             )
 
-            print(
-                f"Detected {det['class']} at ({x_center:.2f}, {adjusted_y:.2f}) mapped to square index {square_index}"
-            )
             if 0 <= square_index < 64:
                 piece = name_to_piece(det["class"])
                 all_pieces[square_index] = piece
 
-            # Draw bbox and adjusted point for debugging
-            x1 = int(x_center - width / 2)
-            y1 = int(y_center - height / 2)
-            x2 = int(x_center + width / 2)
-            y2 = int(y_center + height / 2)
+            # Draw bbox and point on zoomed image
+            x1 = int(warped_x - width / 2)
+            y1 = int(warped_y - height / 2)
+            x2 = int(warped_x + width / 2)
+            y2 = int(warped_y + height / 2)
 
             cv2.rectangle(vis_image, (x1, y1), (x2, y2), (0, 255, 0), 2)
-            cv2.circle(vis_image, (int(x_center), int(adjusted_y)), 5, (0, 0, 255), -1)
-
-        # Draw 8x8 grid and square labels on the zoomed image
-        square_size = zoomed.shape[0] // 8  # should be 50 if size=400
+            cv2.circle(vis_image, (int(warped_x), int(warped_y)), 5, (0, 0, 255), -1)
+
+        # Draw 8x8 grid and square labels
+        square_size = zoomed.shape[0] // 8
 
         for row in range(8):
             for col in range(8):
@@ -396,7 +310,6 @@
                 y2 = y1 + square_size
                 cv2.rectangle(vis_image, (x1, y1), (x2, y2), (200, 200, 200), 1)
 
-                # Compute square index considering camera perspective
                 square_idx = row * 8 + col
                 if not camera_is_white_side:
                     square_idx = (7 - row) * 8 + (7 - col)
@@ -412,192 +325,6 @@
                     cv2.LINE_AA,
                 )
 
-        return all_pieces
-
-    def predict(
-        self,
-        img: np.ndarray,
-        turn: chess.Color = chess.WHITE,
-        camera_is_white_side: bool = True,
-    ) -> typing.Tuple[chess.Board, np.ndarray]:
-        """Perform an inference.
->>>>>>> 61dc40ea
-
-        Args:
-            image_path (str): Path to the input image.
-            corners (np.ndarray): 4 corner points of the board.
-            turn (chess.Color): Current player's turn.
-
-        Returns:
-            chess.Board: A board populated with the detected pieces.
-        """
-        result = detect.get_chess_pieces(image_path, show=False)
-        board = chess.Board()
-        board.clear()
-        board.turn = turn
-
-        label_to_piece = {
-            "white-pawn": chess.Piece(chess.PAWN, chess.WHITE),
-            "white-rook": chess.Piece(chess.ROOK, chess.WHITE),
-            "white-knight": chess.Piece(chess.KNIGHT, chess.WHITE),
-            "white-bishop": chess.Piece(chess.BISHOP, chess.WHITE),
-            "white-queen": chess.Piece(chess.QUEEN, chess.WHITE),
-            "white-king": chess.Piece(chess.KING, chess.WHITE),
-            "black-pawn": chess.Piece(chess.PAWN, chess.BLACK),
-            "black-rook": chess.Piece(chess.ROOK, chess.BLACK),
-            "black-knight": chess.Piece(chess.KNIGHT, chess.BLACK),
-            "black-bishop": chess.Piece(chess.BISHOP, chess.BLACK),
-            "black-queen": chess.Piece(chess.QUEEN, chess.BLACK),
-            "black-king": chess.Piece(chess.KING, chess.BLACK),
-        }
-
-        for det in result["predictions"]:
-            class_name = det["class"]
-            x_center = det["x"]
-            y_center = det["y"]
-
-            square = self._map_coords_to_square_index(x_center, y_center, corners, turn)
-            if square == -1:
-                continue  # skip invalid locations
-
-            piece = label_to_piece.get(class_name)
-            if piece:
-                board.set_piece_at(square, piece)
-
-        return board
-
-    def _map_coords_to_square_index(
-        self, x: float, y: float, corners: np.ndarray, camera_is_white_side: bool
-    ) -> int:
-        # Define the standard 800x800 board layout for warping
-        board_pts = np.array([[0, 0], [800, 0], [800, 800], [0, 800]], dtype="float32")
-
-        # Compute perspective transform from image corners to board coordinates
-        matrix = cv2.getPerspectiveTransform(corners.astype("float32"), board_pts)
-
-        # Apply the perspective transform to the point
-        warped_point = cv2.perspectiveTransform(
-            np.array([[[x, y]]], dtype="float32"), matrix
-        )[0][0]
-
-        # Determine which square the point maps to
-        square_size = 100  # since 800 / 8 = 100
-        col = int(warped_point[0] // square_size)
-        row = int(warped_point[1] // square_size)
-
-        if not (0 <= row < 8 and 0 <= col < 8):
-            return -1  # point lies outside the board
-
-        # Convert to square index (0–63) based on camera's perspective
-        if camera_is_white_side:
-            square_index = row * 8 + col
-        else:
-            square_index = (7 - row) * 8 + (7 - col)
-
-        return square_index
-
-    def _flip_board_horizontally(self, board: chess.Board) -> chess.Board:
-        flipped_board = chess.Board.empty()
-        flipped_board.turn = board.turn
-        flipped_board.clear_board()
-
-        for square in chess.SQUARES:
-            piece = board.piece_at(square)
-            if piece:
-                file = chess.square_file(square)
-                rank = chess.square_rank(square)
-                # flip horizontally: file -> 7 - file, same rank
-                flipped_square = chess.square(7 - file, rank)
-                flipped_board.set_piece_at(flipped_square, piece)
-        return flipped_board
-
-    def _classify_pieces(
-        self,
-        img: np.ndarray,
-        turn: chess.Color,
-        corners: np.ndarray,
-        camera_is_white_side: bool,
-        visualise: bool = False,
-    ) -> np.ndarray:
-        # homography, from 3d image get a 2d warped image
-        dst = np.array([[0, 0], [400, 0], [400, 400], [0, 400]], dtype=np.float32)
-
-        M = cv2.getPerspectiveTransform(corners.astype(np.float32), dst)
-
-        with tempfile.TemporaryDirectory() as tmpdirname:
-            temp_path = os.path.join(tmpdirname, "raw_input.png")
-            cv2.imwrite(temp_path, cv2.cvtColor(img, cv2.COLOR_RGB2BGR))
-            try:
-                detections = detect.get_chess_pieces(temp_path, show=False)
-            except Exception as e:
-                print(f"Roboflow detection failed: {e}")
-                return np.full(len(self._squares), None, dtype=object)
-
-        if detections is None or "predictions" not in detections:
-            print("No predictions found in detection result.")
-            return np.full(len(self._squares), None, dtype=object)
-
-        # Warp image and zoom in
-        warped = create_piece_dataset.warp_chessboard_image(img, corners)
-        zoomed, zoomed_corners = self._zoom_in_on_center(warped, size=400)
-
-        all_pieces = np.full(len(self._squares), None, dtype=object)
-        vis_image = zoomed.copy()
-
-        for det in detections["predictions"]:
-            x_center = det["x"]
-            y_center = det["y"]
-            height = det["height"]
-            width = det.get("width", height)
-
-            adjusted_y = y_center + 0.3 * height
-            original_point = np.array([[[x_center, adjusted_y]]], dtype=np.float32)
-            warped_point = cv2.perspectiveTransform(original_point, M)[0][0]
-            warped_x, warped_y = warped_point
-
-            square_index = self._map_coords_to_square_index(
-                warped_x, warped_y, zoomed_corners, camera_is_white_side
-            )
-
-            if 0 <= square_index < 64:
-                piece = name_to_piece(det["class"])
-                all_pieces[square_index] = piece
-
-            # Draw bbox and point on zoomed image
-            x1 = int(warped_x - width / 2)
-            y1 = int(warped_y - height / 2)
-            x2 = int(warped_x + width / 2)
-            y2 = int(warped_y + height / 2)
-
-            cv2.rectangle(vis_image, (x1, y1), (x2, y2), (0, 255, 0), 2)
-            cv2.circle(vis_image, (int(warped_x), int(warped_y)), 5, (0, 0, 255), -1)
-
-        # Draw 8x8 grid and square labels
-        square_size = zoomed.shape[0] // 8
-
-        for row in range(8):
-            for col in range(8):
-                x1 = col * square_size
-                y1 = row * square_size
-                x2 = x1 + square_size
-                y2 = y1 + square_size
-                cv2.rectangle(vis_image, (x1, y1), (x2, y2), (200, 200, 200), 1)
-
-                square_idx = row * 8 + col
-                if not camera_is_white_side:
-                    square_idx = (7 - row) * 8 + (7 - col)
-                square_name = chess.square_name(square_idx)
-                cv2.putText(
-                    vis_image,
-                    square_name,
-                    (x1 + 5, y1 + 20),
-                    cv2.FONT_HERSHEY_SIMPLEX,
-                    0.5,
-                    (255, 255, 255),
-                    1,
-                    cv2.LINE_AA,
-                )
-
         if visualise:
             # Show the raw input image before warping (for comparison)
             cv2.imshow("Raw Image Before Warp", cv2.cvtColor(img, cv2.COLOR_RGB2BGR))
@@ -622,29 +349,9 @@
         """Perform an inference using only Roboflow for piece detection."""
         with torch.no_grad():
             img, img_scale = resize_image(self._corner_detection_cfg, img)
-<<<<<<< HEAD
-
-            # Find and order the board corners
-            raw_corners = find_corners(self._corner_detection_cfg, img)
-            corners = self.order_corners(raw_corners)
-
-            # Classify pieces using Roboflow (no occupancy classifier)
-            pieces = self._classify_pieces(
-                img, turn, corners, camera_is_white_side, visualise
-=======
-
-            # Find and order the board corners
-            raw_corners = find_corners(self._corner_detection_cfg, img)
-            corners = self.order_corners(raw_corners)
-
-            # Detect which squares are occupied
+            corners = find_corners(self._corner_detection_cfg, img)
             occupancy = self._classify_occupancy(img, turn, corners)
-
-            # Classify pieces using Roboflow
-            pieces = self._classify_pieces(
-                img, turn, corners, occupancy, camera_is_white_side
->>>>>>> 61dc40ea
-            )
+            pieces = self._classify_pieces(img, turn, corners, occupancy)
 
             # Build the board
             board = chess.Board()
@@ -701,16 +408,36 @@
 
 
 def main(classifiers_folder: Path = URI("models://"), setup: callable = lambda: None):
-    # === Manually set your input values here ===
-<<<<<<< HEAD
-    image_path = (
-        r"chess_positions\chesscog\chesscog\recognition\0382.png"  # <<-- CHANGE THIS
-    )
-=======
-    image_path = r"C:\chessPositions\0254.png"  # <<-- CHANGE THIS
->>>>>>> 61dc40ea
-    camera_white = False  # Set to False if image is from black's perspective
-    turn_white = False  # Set to False if it's black's turn
+    """Main method for running inference from the command line.
+
+    Args:
+        classifiers_folder (Path, optional): the path to the classifiers (supplying a different path is especially useful because the transfer learning classifiers are located at ``models://transfer_learning``). Defaults to ``models://``.
+        setup (callable, optional): An optional setup function to be called after the CLI argument parser has been setup. Defaults to lambda:None.
+    """
+
+    parser = argparse.ArgumentParser(
+        description="Run the chess recognition pipeline on an input image"
+    )
+    parser.add_argument("file", help="path to the input image", type=str)
+    parser.add_argument(
+        "--white",
+        help="indicate that the image is from the white player's perspective (default)",
+        action="store_true",
+        dest="color",
+    )
+    parser.add_argument(
+        "--black",
+        help="indicate that the image is from the black player's perspective",
+        action="store_false",
+        dest="color",
+    )
+    parser.set_defaults(color=True)
+
+    class Args:
+        file = r"C:\chessPositions\0200.png"  # <-- your image path
+        color = True  # True for white's perspective, False for black's
+
+    args = Args()
 
     setup()
 
@@ -720,8 +447,8 @@
     recognizer = ChessRecognizer(classifiers_folder)
     board, *_ = recognizer.predict(
         img,
-        chess.WHITE if turn_white else chess.BLACK,
-        camera_is_white_side=camera_white,
+        chess.WHITE if args.color else chess.BLACK,
+        camera_is_white_side=args.color,
     )
 
     flipped_board = recognizer._flip_board_horizontally(board)
